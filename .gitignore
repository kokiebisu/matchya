# javascript
**/node_modules
**/dist

# vite
**/.vite

# serverless
**/.serverless

<<<<<<< HEAD
**/.venv
=======
# python
**/.venv
**/__pycache__

# terraform
**/.terraform
**/terraform.tfstate.backup

# Logs
logs
*.log
npm-debug.log*
yarn-debug.log*
yarn-error.log*
pnpm-debug.log*
lerna-debug.log*

node_modules
dist
dist-ssr
*.local

# Editor directories and files
!.vscode/extensions.json
.idea
.DS_Store
*.suo
*.ntvs*
*.njsproj
*.sln
*.sw?

**/.env
>>>>>>> 6deacc9b
<|MERGE_RESOLUTION|>--- conflicted
+++ resolved
@@ -8,9 +8,6 @@
 # serverless
 **/.serverless
 
-<<<<<<< HEAD
-**/.venv
-=======
 # python
 **/.venv
 **/__pycache__
@@ -43,5 +40,4 @@
 *.sln
 *.sw?
 
-**/.env
->>>>>>> 6deacc9b
+**/.env