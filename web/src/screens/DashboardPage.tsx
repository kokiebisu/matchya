--- conflicted
+++ resolved
@@ -2,23 +2,9 @@
 
 import PositionSetupPage from './PositionSetupPage';
 
-<<<<<<< HEAD
 import { usePositionStore } from '@/store/store';
 import { DashboardPageTemplate } from '@/template';
-=======
-const DashboardPage = () => {
-  const { selectedPosition, positions, selectedCandidate, selectCandidate } =
-    usePositionStore();
 
-  const { id, me } = useCompanyStore();
-  const [shouldShowQuestions] = useState(false);
-  const [type, setType] = useState('default');
-  const [level, setLevel] = useState('default');
-
-  const handleSelectType = (e: React.ChangeEvent<HTMLSelectElement>) => {
-    setType(e.target.value);
-  };
->>>>>>> e5ffff31
 
 const DashboardPage = () => {
   const {
