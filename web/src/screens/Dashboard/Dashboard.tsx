import { useEffect } from 'react';
import { useNavigate } from 'react-router-dom';

import { axiosInstance } from '../../helper';
import { useCompanyStore } from '../../store/useCompanyStore';

import CriteriaBox from './CriteriaBox';
import DashboardHeader from './DashboardHeader';
import ScoreCard from './ScoreCard';
import Sidebar from './Sidebar';

const Dashboard = () => {
  const navigate = useNavigate();
<<<<<<< HEAD
  const { id, positions, selectedPosition, me, selectPosition } =
    useCompanyStore();
=======
  const [updatingPosition, setUpdatingPosition] = useState<boolean>(false);
  const { id, selectedPosition, me } = useCompanyStore();
>>>>>>> 3a5631e7

  useEffect(() => {
    if (id) return;
    try {
      me();
    } catch (error) {
      navigate('/login');
    }
  }, []);

  useEffect(() => {
<<<<<<< HEAD
    console.log(selectedPosition);
    if (positions.length === 0 || !selectedPosition) return;
=======
>>>>>>> 3a5631e7
    getSelectedPosition();
  }, [selectedPosition]);

  const getSelectedPosition = async () => {
<<<<<<< HEAD
    if (selectedPosition && !selectedPosition.checklists) {
      const response = await axiosInstance.get(
        `/positions/${selectedPosition.id}`
      );
      if (response.data.status === 'success') {
        selectPosition({
          ...selectedPosition,
          checklists: response.data.payload.checklists,
        });
      }
    }
  };

  const dashbaordBody = () => {
    if (
      positions.length === 0 ||
      !selectedPosition ||
      !selectedPosition.checklists
    ) {
      return <div>loading...</div>;
    }

    return (
      <div className="w-5/6">
        <div className="w-full">
          <DashboardHeader />
        </div>
        <div className="justify-between items-center py-6 px-10 mt-4">
          <div className="flex flex-col lg:flex-row gap-4">
            <div className="w-2/3 sm:rounded-md">
              <h1 className="text-2xl font-bold text-gray-900 my-4 pl-6">
                Top Candidates
              </h1>
              {selectedPosition.checklists?.length > 0 &&
                selectedPosition.checklists[0].candidates.map(
                  (candidate, index) => (
                    <ScoreCard key={index} candidate={candidate} />
                  )
                )}
            </div>
            <div className="w-1/3 pt-10 bg-white shadow overflow-hidden sm:rounded-md">
              <CriteriaBox />
            </div>
          </div>
        </div>
      </div>
    );
=======
    if (selectedPosition == null || selectedPosition.checklists) return;
    setUpdatingPosition(true);
    console.log('get position');
    const response = await axiosInstance.get(
      `/positions/${selectedPosition.id}`
    );
    if (response.data.status === 'success') {
      console.log(response.data.payload);
      selectedPosition.checklists = response.data.payload.checklists;
    }
    setUpdatingPosition(false);
>>>>>>> 3a5631e7
  };

  return (
    <div className="pt-16 bg-gray-100 h-screen overflow-hidden">
      <div className="w-full h-full mx-auto">
        <div className="w-full h-full flex">
          <div className="w-1/6 pt-0 mt-0 h-full bg-gray-300 border border-3">
            <Sidebar />
          </div>
<<<<<<< HEAD
          {dashbaordBody()}
=======
          {!updatingPosition && selectedPosition && (
            <div className="w-5/6">
              <div className="w-full">
                <DashboardHeader />
              </div>
              <div className="justify-between items-center py-6 px-10 mt-4">
                <div className="flex flex-col lg:flex-row gap-4">
                  <div className="w-2/3 sm:rounded-md">
                    <h1 className="text-2xl font-bold text-gray-900 my-4 pl-6">
                      Top Candidates
                    </h1>
                    {selectedPosition.checklists?.length &&
                      selectedPosition.checklists[0].candidates.map(
                        (candidate, index) => (
                          <ScoreCard key={index} candidate={candidate} />
                        )
                      )}
                  </div>
                  <div className="w-1/3 pt-10 bg-white shadow overflow-hidden sm:rounded-md">
                    <CriteriaBox />
                  </div>
                </div>
              </div>
            </div>
          )}
>>>>>>> 3a5631e7
        </div>
      </div>
    </div>
  );
};

export default Dashboard;<|MERGE_RESOLUTION|>--- conflicted
+++ resolved
@@ -11,13 +11,8 @@
 
 const Dashboard = () => {
   const navigate = useNavigate();
-<<<<<<< HEAD
   const { id, positions, selectedPosition, me, selectPosition } =
     useCompanyStore();
-=======
-  const [updatingPosition, setUpdatingPosition] = useState<boolean>(false);
-  const { id, selectedPosition, me } = useCompanyStore();
->>>>>>> 3a5631e7
 
   useEffect(() => {
     if (id) return;
@@ -29,16 +24,12 @@
   }, []);
 
   useEffect(() => {
-<<<<<<< HEAD
     console.log(selectedPosition);
     if (positions.length === 0 || !selectedPosition) return;
-=======
->>>>>>> 3a5631e7
     getSelectedPosition();
   }, [selectedPosition]);
 
   const getSelectedPosition = async () => {
-<<<<<<< HEAD
     if (selectedPosition && !selectedPosition.checklists) {
       const response = await axiosInstance.get(
         `/positions/${selectedPosition.id}`
@@ -52,7 +43,7 @@
     }
   };
 
-  const dashbaordBody = () => {
+  const dashboardBody = () => {
     if (
       positions.length === 0 ||
       !selectedPosition ||
@@ -86,19 +77,6 @@
         </div>
       </div>
     );
-=======
-    if (selectedPosition == null || selectedPosition.checklists) return;
-    setUpdatingPosition(true);
-    console.log('get position');
-    const response = await axiosInstance.get(
-      `/positions/${selectedPosition.id}`
-    );
-    if (response.data.status === 'success') {
-      console.log(response.data.payload);
-      selectedPosition.checklists = response.data.payload.checklists;
-    }
-    setUpdatingPosition(false);
->>>>>>> 3a5631e7
   };
 
   return (
@@ -108,35 +86,7 @@
           <div className="w-1/6 pt-0 mt-0 h-full bg-gray-300 border border-3">
             <Sidebar />
           </div>
-<<<<<<< HEAD
-          {dashbaordBody()}
-=======
-          {!updatingPosition && selectedPosition && (
-            <div className="w-5/6">
-              <div className="w-full">
-                <DashboardHeader />
-              </div>
-              <div className="justify-between items-center py-6 px-10 mt-4">
-                <div className="flex flex-col lg:flex-row gap-4">
-                  <div className="w-2/3 sm:rounded-md">
-                    <h1 className="text-2xl font-bold text-gray-900 my-4 pl-6">
-                      Top Candidates
-                    </h1>
-                    {selectedPosition.checklists?.length &&
-                      selectedPosition.checklists[0].candidates.map(
-                        (candidate, index) => (
-                          <ScoreCard key={index} candidate={candidate} />
-                        )
-                      )}
-                  </div>
-                  <div className="w-1/3 pt-10 bg-white shadow overflow-hidden sm:rounded-md">
-                    <CriteriaBox />
-                  </div>
-                </div>
-              </div>
-            </div>
-          )}
->>>>>>> 3a5631e7
+          {dashboardBody()}
         </div>
       </div>
     </div>
