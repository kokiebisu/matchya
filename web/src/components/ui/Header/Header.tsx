import { useEffect } from 'react';
import { useNavigate, useLocation } from 'react-router';

<<<<<<< HEAD
import { PositionSwitcher } from '../PositionSwitcher/PositionSwitcher';

=======
>>>>>>> a3d0989f
import { MainNav } from '@/components/ui/MainNav/MainNav';
import { UserNav } from '@/components/ui/UserNav/UserNav';
import { axiosInstance } from '@/helper';
import { useCompanyStore } from '@/store/useCompanyStore';

export const Header = () => {
  const navigate = useNavigate();
  const location = useLocation();
  const { id, resetAll, me } = useCompanyStore();

  useEffect(() => {
    if (id) return;
    getAuthStatus();
  }, [location.pathname]);

  const getAuthStatus = async () => {
    try {
      await me();
    } catch (error) {
      navigateToAuth();
    }
  };

  const handleLogout = async () => {
    try {
      await axiosInstance.post('/logout');
      resetAll();
      navigate('/');
    } catch (err) {
      console.error(err);
    }
  };

  const navigateToAuth = () => {
    navigate('/auth');
  };

  return (
    <div className="border-b">
      <div className="flex h-16 items-center px-4">
        <PositionSwitcher />
        <MainNav className="mx-6" />
        <div className="ml-auto flex items-center space-x-4">
          {/* <Search /> */}
          <UserNav onLogout={handleLogout} />
        </div>
      </div>
    </div>
  );
};<|MERGE_RESOLUTION|>--- conflicted
+++ resolved
@@ -1,11 +1,8 @@
 import { useEffect } from 'react';
 import { useNavigate, useLocation } from 'react-router';
 
-<<<<<<< HEAD
 import { PositionSwitcher } from '../PositionSwitcher/PositionSwitcher';
 
-=======
->>>>>>> a3d0989f
 import { MainNav } from '@/components/ui/MainNav/MainNav';
 import { UserNav } from '@/components/ui/UserNav/UserNav';
 import { axiosInstance } from '@/helper';
