import { EvaluationTable } from '../../Table/EvaluationTable/EvaluationTable';

<<<<<<< HEAD
import { usePositionStore } from '@/store/store';
=======
import { Candidate } from '@/types';
>>>>>>> 5bb34350

interface CandidateDetailCard {
  candidate: Candidate;
}

export const CandidateDetailCard = ({ candidate }: CandidateDetailCard) => {
  return (
    <div className="h-[calc(100vh-100px)] overflow-hidden space-y-8 p-6 rounded-lg border border-slate-200 bg-white text-slate-950 shadow-sm dark:border-slate-800 dark:bg-slate-950 dark:text-slate-50 col-span-3">
      <div className="flex justify-between">
        <div>
          <h2 className="text-2xl font-bold tracking-tight">
            {candidate?.first_name} {candidate?.last_name}
          </h2>
          <p className="text-muted-foreground">{candidate?.summary}</p>
        </div>
        <div className="text-2xl font-bold tracking-tight">
          {candidate?.total_score}
        </div>
      </div>
      <EvaluationTable assessments={candidate ? candidate.assessments : []} />
    </div>
  );
};<|MERGE_RESOLUTION|>--- conflicted
+++ resolved
@@ -1,10 +1,6 @@
 import { EvaluationTable } from '../../Table/EvaluationTable/EvaluationTable';
 
-<<<<<<< HEAD
-import { usePositionStore } from '@/store/store';
-=======
 import { Candidate } from '@/types';
->>>>>>> 5bb34350
 
 interface CandidateDetailCard {
   candidate: Candidate;
