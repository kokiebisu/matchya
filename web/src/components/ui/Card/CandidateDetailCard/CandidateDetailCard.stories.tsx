--- conflicted
+++ resolved
@@ -1,6 +1,8 @@
 import { Meta, StoryObj } from '@storybook/react';
 
 import { CandidateDetailCard as Component } from './CandidateDetailCard';
+
+import { Candidate } from '@/types';
 
 const meta: Meta<typeof Component> = {
   title: 'Component/Card',
@@ -12,9 +14,6 @@
 type Story = StoryObj<typeof Component>;
 
 export const CandidateDetail: Story = {
-<<<<<<< HEAD
-  render: () => <Component />,
-=======
   render: () => {
     const candidate: Candidate = {
       id: '2',
@@ -51,5 +50,4 @@
     };
     return <Component candidate={candidate} />;
   },
->>>>>>> 5bb34350
 };