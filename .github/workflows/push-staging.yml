name: Push Pipeline (Staging)

on:
  push:
    branches:
      - staging

jobs:
  cleanup:
    name: Clean up deployment history
    runs-on: ubuntu-latest
    permissions: write-all
    steps:
      - name: 🗑 Delete deployment
        uses: strumwolf/delete-deployment-environment@v2
        with:
          environment: staging
          token: ${{ secrets.GH_TOKEN }}
          onlyRemoveDeployments: true

  check-for-web-folder-changes:
    name: Check for changes in web
    runs-on: ubuntu-latest
    outputs:
      package_changed: ${{ steps.changes.outputs.package }}
    steps:
      - uses: actions/checkout@v3

      - uses: dorny/paths-filter@v2
        id: changes
        with:
          filters: |
            package:
              - 'web/**'

  # TODO: uncomment once staging.matchyaa.com is set
  # deploy-to-s3:
  #   name: Deploy to S3
  #   needs: [cleanup, check-for-web-folder-changes]
  #   if: needs.check-for-web-folder-changes.outputs.package_changed == 'true'
  #   runs-on: ubuntu-latest
  #   environment: staging
  #   timeout-minutes: 15
  #   env:
  #     ENVIRONMENT: staging
  #   steps:
  #     - uses: actions/checkout@v3

  #     - uses: actions/setup-node@v3
  #       with:
  #         cache: npm
  #         node-version: 18

  #     - name: Configure AWS Credentials
  #       uses: aws-actions/configure-aws-credentials@v1
  #       with:
  #         aws-access-key-id: ${{ secrets.AWS_ACCESS_KEY_ID }}
  #         aws-secret-access-key: ${{ secrets.AWS_SECRET_ACCESS_KEY }}
  #         aws-region: us-east-1

  #     - name: Fetch environment variables and create .env in web folder
  #       run: |
  #         echo "VITE_API_URL=${{ secrets.VITE_API_URL }}" >> web/.env
  #         echo "VITE_GITHUB_CLIENT_ID=${{ secrets.VITE_GITHUB_CLIENT_ID }}" >> web/.env
  #         echo "VITE_CLIENT_URL=${{ secrets.VITE_CLIENT_URL }}" >> web/.env

  #     - name: Set execute permissions for deploy script
  #       run: chmod +x scripts/deploy_to_s3.sh
  #     - name: Deploy to S3
  #       shell: bash
  #       run: |
  #         cd scripts && ./deploy_to_s3.sh --bucket-name ${{ secrets.WEBSITE_BUCKET_NAME }} --environment ${{ env.ENVIRONMENT }}

<<<<<<< HEAD
  create-release:
    name: Create Release
=======
  create-release-web:
    name: Create Release (web)
    uses: ./.github/workflows/job-create-release.yml
    with:
      component: web
      environment: staging
    secrets: inherit

  create-release-server:
    name: Create Release (server)
>>>>>>> 4b9833d2
    strategy:
      matrix:
        component: ['web', 'authentication', 'authorizer', 'checklist', 'company', 'position']
    uses: ./.github/workflows/job-create-release.yml
    with:
      component: ${{matrix.component}}
      environment: staging
    secrets: inherit<|MERGE_RESOLUTION|>--- conflicted
+++ resolved
@@ -71,21 +71,8 @@
   #       run: |
   #         cd scripts && ./deploy_to_s3.sh --bucket-name ${{ secrets.WEBSITE_BUCKET_NAME }} --environment ${{ env.ENVIRONMENT }}
 
-<<<<<<< HEAD
   create-release:
     name: Create Release
-=======
-  create-release-web:
-    name: Create Release (web)
-    uses: ./.github/workflows/job-create-release.yml
-    with:
-      component: web
-      environment: staging
-    secrets: inherit
-
-  create-release-server:
-    name: Create Release (server)
->>>>>>> 4b9833d2
     strategy:
       matrix:
         component: ['web', 'authentication', 'authorizer', 'checklist', 'company', 'position']
