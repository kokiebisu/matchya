--- conflicted
+++ resolved
@@ -16,15 +16,10 @@
     POSTGRES_USER = os.getenv('POSTGRES_USER')
     POSTGRES_PASSWORD = os.getenv('POSTGRES_PASSWORD')
 
-<<<<<<< HEAD
     CHECKLIST_EVALUATION_PROCESSOR_QUEUE_URL = os.getenv('CHECKLIST_EVALUATION_PROCESSOR_QUEUE_URL')
     CHECKLIST_GENERATION_PROCESSOR_QUEUE_URL = os.getenv('CHECKLIST_GENERATION_PROCESSOR_QUEUE_URL')
-=======
-    CHECKLIST_EVALUATION_PROCESSOR_QUEUE_URL = os.getenv('EVALUATION_PROCESSOR_QUEUE_URL')
-    CHECKLIST_GENERATION_PROCESSOR_QUEUE_URL = os.getenv('GENERATION_PROCESSOR_QUEUE_URL')
 
     QUESTION_GENERATION_PROCESSOR_QUEUE_URL = os.getenv('QUESTION_GENERATION_PROCESSOR_QUEUE_URL')
->>>>>>> 50d56be8
 
     GITHUB_API_HEADERS = {'Authorization': "Bearer " + os.environ['GITHUB_TOKEN']}
     GITHUB_API_REPO_URL = "https://api.github.com/repos/"
@@ -41,12 +36,8 @@
         """
         required_variables = [
             'POSTGRES_HOST', 'POSTGRES_PORT', 'POSTGRES_DB', 'POSTGRES_USER',
-<<<<<<< HEAD
             'POSTGRES_PASSWORD', 'CHECKLIST_EVALUATION_PROCESSOR_QUEUE_URL', 'CHECKLIST_GENERATION_PROCESSOR_QUEUE_URL',
-=======
-            'POSTGRES_PASSWORD', 'EVALUATION_PROCESSOR_QUEUE_URL', 'GENERATION_PROCESSOR_QUEUE_URL',
             'QUESTION_GENERATION_PROCESSOR_QUEUE_URL',
->>>>>>> 50d56be8
             'GITHUB_API_HEADERS', 'GITHUB_API_REPO_URL', 'GITHUB_GRAPHQL_API_URL', 'GITHUB_FERNET_KEY'
         ]
         missing_variables = [variable for variable in required_variables if not getattr(cls, variable)]
